--- conflicted
+++ resolved
@@ -129,10 +129,6 @@
                 pdfWorkerWebViewHandler.getFullText(fileURL: workFileUrl, pages: pages)
             }
 
-<<<<<<< HEAD
-            case .fullText(let pages):
-                pdfWorkerWebViewHandler.getFullText(file: work.file, pages: pages)
-=======
             func copyFileForPDFWorker(file: FileData, handler: PDFWorkerWebViewHandler) -> URL? {
                 let destination = handler.temporaryDirectory.copy(withName: file.name, ext: file.ext)
                 do {
@@ -142,7 +138,6 @@
                     return nil
                 }
                 return destination.createUrl()
->>>>>>> 44e46ea4
             }
 
             func setupObserver(for pdfWorkerWebViewHandler: PDFWorkerWebViewHandler) {
